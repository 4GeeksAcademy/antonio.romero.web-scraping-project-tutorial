--- conflicted
+++ resolved
@@ -70,19 +70,7 @@
 
 
 ## Paso 6: Visualiza los datos (opcional, pero muy recomendado)
-<<<<<<< HEAD
- 
- Si aún no has revisado los conceptos y prácticas de visualización, no te preocupes. Intenta hacer que esto funcione, y exploraremos la visualización en detalle en los próximos proyectos.
-=======
 
 Si aún no has revisado los conceptos y prácticas de visualización, no te preocupes. Intenta hacer que esto funcione, y exploraremos la visualización en detalle en los próximos proyectos.
 
-¿Qué tipos de visualizaciones podemos realizar? Propón al menos 3 y muéstralos.
-
-## Ejercicio Extra 
-
-
-Con las librerías utilizadas anteriormente extrae las ganancias del último año de Tesla desde la siguiente URL https://companies-market-cap-copy.vercel.app/earnings.html
->>>>>>> 0c49d270
-
 ¿Qué tipos de visualizaciones podemos realizar? Propón al menos 3 y muéstralos.