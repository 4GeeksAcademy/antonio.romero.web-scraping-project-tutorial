# Web Scraping

In this project, we will collect, process, and visualize data from a real web page. You are free to choose the website that interests you the most (as long as it is suitable for basic scraping) or use the suggested option.

### Which website can you use?

**Option A:** Website of your choice

You can choose any page that contains visible data in the HTML and is of interest to you.

> 💡 **IMPORTANT:** To ensure the practice can be carried out effectively, keep the following in mind:

- The data must be visible when viewing the source code (right-click → "View page source").

- The site should not require login or use JavaScript to load the content.

- The structure should be simple and repetitive (tables or lists).

**Option B:** Suggested option – Wikipedia: Most-Streamed Songs on Spotify 🎧

If you prefer not to search for a site on your own, you can use this Wikipedia table: [Most-Streamed Songs on Spotify](https://en.wikipedia.org/wiki/List_of_most-streamed_songs_on_Spotify)

It contains information about:

- Song title

- Artist

- Streams

- Release year

This is an excellent option for practicing table scraping.

## Step 1: Install dependencies

Make sure you have the Python packages `pandas` and `requests` installed to work on the project. If you don't have these libraries installed, run the following in the console:

```bash
pip install pandas requests lxml
```

## Step 2: Download HTML

The HTML of the web page will be downloaded using the `requests` library, as we saw in the module's theory.

The web page we want to scrape is the following: [https://en.wikipedia.org/wiki/List_of_most-streamed_songs_on_Spotify](https://en.wikipedia.org/wiki/List_of_most-streamed_songs_on_Spotify). Collect and store the scraped text from the web in a variable.

## Step 3: Transform the HTML

Using `BeautifulSoup`, analyze the HTML to find the structure containing the data (e.g., `<table>`, `<li>`, `<div>`, etc.).

If you are using Wikipedia and it contains a table, you can directly use `pandas.read_html()` to load it as a DataFrame.

## Step 4: Process the DataFrame

Next, clean the rows to obtain clean values by removing `$` and `B`. Also, remove any rows that are empty or lack information.

## Step 5: Store the data in SQLite

Create an empty database instance and include the cleaned data in it, as we saw in the database module. Once you have an empty database:

1. Create the table.
2. Insert the values.
<<<<<<< HEAD
3. Commit the changes.
=======
3. Store (`commit`) the changes.


## Step 6: Visualize the data (optional but recommended)

If you haven’t gone through the visualization concepts and practices yet, don’t worry. Try making this work, and we’ll explore visualization in depth in the next few projects.

What types of visualizations can we make? Suggest at least 3 and plot them.

## Extra excercise 
>>>>>>> 0c49d270

## Step 6: Visualize the data (optional, but highly recommended)

If you haven't reviewed the concepts and practices of visualization yet, don't worry. Try to make this work, and we will explore visualization in detail in upcoming projects.

What types of visualizations can we create? Propose at least 3 and display them.<|MERGE_RESOLUTION|>--- conflicted
+++ resolved
@@ -62,23 +62,10 @@
 
 1. Create the table.
 2. Insert the values.
-<<<<<<< HEAD
 3. Commit the changes.
-=======
-3. Store (`commit`) the changes.
 
-
-## Step 6: Visualize the data (optional but recommended)
+## Step 6: Visualize the data (optional, but highly recommended)
 
 If you haven’t gone through the visualization concepts and practices yet, don’t worry. Try making this work, and we’ll explore visualization in depth in the next few projects.
 
-What types of visualizations can we make? Suggest at least 3 and plot them.
-
-## Extra excercise 
->>>>>>> 0c49d270
-
-## Step 6: Visualize the data (optional, but highly recommended)
-
-If you haven't reviewed the concepts and practices of visualization yet, don't worry. Try to make this work, and we will explore visualization in detail in upcoming projects.
-
-What types of visualizations can we create? Propose at least 3 and display them.+What types of visualizations can we make? Suggest at least 3 and plot them.